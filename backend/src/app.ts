import express from 'express';
import cors from 'cors';
import helmet from 'helmet';
import compression from 'compression';
import morgan from 'morgan';
import http from 'http'; // ✅ NOVO: Importar http
import { config } from '@/config/environment';
import { checkDatabaseHealth } from '@/config/database';
import { checkRedisHealth } from '@/config/redis';
<<<<<<< HEAD
import { ServiceFactory } from '@/websocket/ServiceFactory';
import { WebSocketManager } from '@/websocket/WebSocketManager'; // ✅ NOVO: Importar WebSocketManager
=======
// ✅ CORREÇÃO: ServiceFactory não é mais necessária para o health check
// import { ServiceFactory } from '@/websocket/ServiceFactory';
>>>>>>> 0f7dc2d8
import authRoutes from '@/routes/auth';
import roomRoutes from '@/routes/rooms';

const app = express();

// ✅ CONFIGURAÇÃO DE MIDDLEWARES (mantida igual)
app.use(helmet({
  contentSecurityPolicy: {
    directives: {
      defaultSrc: ["'self'"],
      styleSrc: ["'self'", "'unsafe-inline'"],
      scriptSrc: ["'self'"],
      imgSrc: ["'self'", "data:", "https:"],
      connectSrc: ["'self'", "ws:", "wss:"],
    },
  },
  crossOriginEmbedderPolicy: false,
}));

app.use(cors({
  origin: function (origin, callback) {
    // Permitir requisições sem 'origin' (ex: Postman, apps mobile)
    if (!origin) return callback(null, true);

    const allowedOrigins = [
      'http://localhost:3000',
      'http://localhost:3001',
      // Adicione aqui a URL do seu frontend em produção
    ];

    if (config.IS_PRODUCTION) {
      allowedOrigins.push('https://your-domain.com'); // Substitua pelo seu domínio
    }

    if (allowedOrigins.includes(origin)) {
      callback(null, true);
    } else {
      callback(new Error('Not allowed by CORS'));
    }
  },
  credentials: true,
  methods: ['GET', 'POST', 'PUT', 'DELETE', 'PATCH', 'OPTIONS'],
  allowedHeaders: [
    'Content-Type',
    'Authorization',
    'X-Requested-With',
    'X-Request-Time',
    'X-Request-ID'
  ],
}));

app.use(compression());
app.use(express.json({ limit: '10mb' }));
app.use(express.urlencoded({ extended: true, limit: '10mb' }));

if (config.IS_DEVELOPMENT) {
  app.use(morgan('dev'));
} else {
  app.use(morgan('combined'));
}

<<<<<<< HEAD
// ✅✅✅ LÓGICA CRÍTICA MOVIDA PARA AQUI ✅✅✅
// Criar servidor HTTP e WebSocket ANTES das rotas
const httpServer = http.createServer(app);
let wsManager: WebSocketManager;

if (config.IS_MONOLITH || config.IS_GAME_SERVICE) {
  try {
    const gameStateService = ServiceFactory.getGameStateService();
    const eventBus = ServiceFactory.getEventBus();

    wsManager = new WebSocketManager(gameStateService, eventBus, config);
    wsManager.setupWebSocketServer(httpServer);

    // ✅ CORREÇÃO CRÍTICA: Injeção acontece ANTES das rotas
    app.locals.channelManager = wsManager.channelManager;
    console.log('✅ ChannelManager successfully injected into app.locals');

    // ✅ NOVO: Exportar wsManager para shutdown
    (httpServer as any).wsManager = wsManager;

  } catch (error) {
    console.error('❌ Failed to initialize WebSocket:', error);
    throw error;
  }
} else {
  console.log('ℹ️ WebSocket not initialized (not MONOLITH or GAME_SERVICE)');
}
// ✅✅✅ FIM DA LÓGICA MOVIDA ✅✅✅

// ✅ ROTAS SÃO CARREGADAS DEPOIS (channelManager já existe)
app.use('/api/auth', authRoutes);
app.use('/api/rooms', roomRoutes);

// ✅ HEALTH CHECKS (mantidos iguais)
=======
// ✅ CORREÇÃO: Simplificado o endpoint /health
>>>>>>> 0f7dc2d8
app.get('/health', async (req, res) => {
  try {
    const dbHealth = await checkDatabaseHealth();
    const redisHealth = await checkRedisHealth();

    const isSystemHealthy =
      dbHealth.status === 'healthy' &&
      (!config.SHOULD_USE_REDIS || redisHealth.status === 'healthy');

    const healthStatus = {
      status: isSystemHealthy ? 'healthy' : 'unhealthy',
      timestamp: new Date().toISOString(),
      service: {
        id: config.SERVICE_ID,
        type: config.SERVICE_TYPE,
        mode: config.DISTRIBUTED_MODE ? 'distributed' : 'monolithic',
      },
      dependencies: {
        database: dbHealth,
        redis: redisHealth,
      },
      uptime: process.uptime(),
<<<<<<< HEAD
      memory: process.memoryUsage(),
      // ✅ NOVO: Adicionar status do WebSocket
      websocket: {
        initialized: !!wsManager,
        channelManagerInjected: !!app.locals.channelManager,
      },
=======
>>>>>>> 0f7dc2d8
    };

    res.status(isSystemHealthy ? 200 : 503).json(healthStatus);

  } catch (error) {
    res.status(503).json({
      status: 'unhealthy',
      timestamp: new Date().toISOString(),
      error: error instanceof Error ? error.message : 'Unknown error',
    });
  }
});

app.get('/health/ready', (req, res) => {
<<<<<<< HEAD
  res.json({
    status: 'ready',
    timestamp: new Date().toISOString(),
    service: config.SERVICE_ID,
    websocket: !!wsManager,
  });
=======
  res.status(200).json({ status: 'ready' });
>>>>>>> 0f7dc2d8
});

app.get('/health/live', (req, res) => {
  res.status(200).json({ status: 'alive' });
});

<<<<<<< HEAD
app.get('/health/websocket', async (req, res) => {
  try {
    const servicesHealth = await ServiceFactory.getServicesHealth();
    const servicesStats = ServiceFactory.getServicesStats();

    res.json({
      status: 'healthy',
      timestamp: new Date().toISOString(),
      services: servicesHealth,
      stats: servicesStats,
      wsManager: !!wsManager,
      channelManager: !!app.locals.channelManager,
    });
  } catch (error) {
    res.status(503).json({
      status: 'unhealthy',
      timestamp: new Date().toISOString(),
      error: error instanceof Error ? error.message : 'WebSocket health check failed',
    });
  }
});
=======
// ✅ CORREÇÃO: Removido o endpoint /health/websocket que usava os métodos inexistentes.
// A saúde do WebSocket é inerentemente verificada pela rota /health principal agora.
>>>>>>> 0f7dc2d8

// ✅ ROOT ENDPOINT (mantido igual)
app.get('/', (req, res) => {
  res.json({
    message: '🐺 Werewolf Online API',
    version: '1.0.0',
    phase: config.DISTRIBUTED_MODE ? 'Phase 2 (Distributed)' : 'Phase 1 (Monolithic)',
    service: config.SERVICE_TYPE,
    timestamp: new Date().toISOString(),
    websocket: {
      enabled: config.IS_MONOLITH || config.IS_GAME_SERVICE,
      initialized: !!wsManager,
      path: config.WS_BASE_PATH,
      url: `ws://localhost:${config.PORT}${config.WS_BASE_PATH}`,
    },
    endpoints: {
      health: '/health',
      auth: { /* ... */ },
      rooms: { /* ... */ },
      websocket: { /* ... */ },
    },
  });
});

<<<<<<< HEAD
// ✅ ERROR HANDLERS (mantidos iguais)
=======
// Middleware de 404
>>>>>>> 0f7dc2d8
app.use((req, res, next) => {
  res.status(404).json({
    error: 'Not Found',
    message: `Route ${req.method} ${req.path} not found`,
    timestamp: new Date().toISOString(),
  });
});

// Middleware de tratamento de erro global
app.use((error: Error, req: express.Request, res: express.Response, next: express.NextFunction) => {
  console.error('❌ Express Error:', error);

  const isDev = config.IS_DEVELOPMENT;
  res.status(500).json({
    error: 'Internal Server Error',
    message: isDev ? error.message : 'Something went wrong',
    timestamp: new Date().toISOString(),
    ...(isDev && { stack: error.stack }),
  });
});

// ✅ EXPORTAR O HTTP SERVER (não mais o app)
export default httpServer;<|MERGE_RESOLUTION|>--- conflicted
+++ resolved
@@ -7,13 +7,9 @@
 import { config } from '@/config/environment';
 import { checkDatabaseHealth } from '@/config/database';
 import { checkRedisHealth } from '@/config/redis';
-<<<<<<< HEAD
 import { ServiceFactory } from '@/websocket/ServiceFactory';
-import { WebSocketManager } from '@/websocket/WebSocketManager'; // ✅ NOVO: Importar WebSocketManager
-=======
-// ✅ CORREÇÃO: ServiceFactory não é mais necessária para o health check
-// import { ServiceFactory } from '@/websocket/ServiceFactory';
->>>>>>> 0f7dc2d8
+import { WebSocketManager } from '@/websocket/WebSocketManager';
+import { GameEngine } from '@/game/GameEngine';
 import authRoutes from '@/routes/auth';
 import roomRoutes from '@/routes/rooms';
 
@@ -41,11 +37,12 @@
     const allowedOrigins = [
       'http://localhost:3000',
       'http://localhost:3001',
-      // Adicione aqui a URL do seu frontend em produção
+      'https://localhost:3000',
+      'https://localhost:3001',
     ];
 
     if (config.IS_PRODUCTION) {
-      allowedOrigins.push('https://your-domain.com'); // Substitua pelo seu domínio
+      allowedOrigins.push('https://your-domain.com');
     }
 
     if (allowedOrigins.includes(origin)) {
@@ -75,7 +72,6 @@
   app.use(morgan('combined'));
 }
 
-<<<<<<< HEAD
 // ✅✅✅ LÓGICA CRÍTICA MOVIDA PARA AQUI ✅✅✅
 // Criar servidor HTTP e WebSocket ANTES das rotas
 const httpServer = http.createServer(app);
@@ -95,6 +91,18 @@
 
     // ✅ NOVO: Exportar wsManager para shutdown
     (httpServer as any).wsManager = wsManager;
+
+    // ✅✅✅ CONFIGURAÇÃO DO GAMEENGINE BROADCASTER ✅✅✅
+    // Configurar o broadcaster do GameEngine, se ele for a instância usada
+    if (gameStateService instanceof GameEngine) {
+      gameStateService.setBroadcaster(
+        (roomId: string, type: string, data: any) => {
+          wsManager.channelManager.broadcastToRoom(roomId, type, data);
+        }
+      );
+      console.log('✅ GameEngine broadcaster configured successfully');
+    }
+    // ✅✅✅ FIM DA CONFIGURAÇÃO ✅✅✅
 
   } catch (error) {
     console.error('❌ Failed to initialize WebSocket:', error);
@@ -109,45 +117,62 @@
 app.use('/api/auth', authRoutes);
 app.use('/api/rooms', roomRoutes);
 
-// ✅ HEALTH CHECKS (mantidos iguais)
-=======
-// ✅ CORREÇÃO: Simplificado o endpoint /health
->>>>>>> 0f7dc2d8
+// ✅ HEALTH CHECKS - Versão híbrida: nova arquitetura + limpeza do colega
 app.get('/health', async (req, res) => {
   try {
     const dbHealth = await checkDatabaseHealth();
     const redisHealth = await checkRedisHealth();
-
-    const isSystemHealthy =
-      dbHealth.status === 'healthy' &&
-      (!config.SHOULD_USE_REDIS || redisHealth.status === 'healthy');
-
-    const healthStatus = {
-      status: isSystemHealthy ? 'healthy' : 'unhealthy',
+    
+    // ✅ MANTÉM: Nova arquitetura precisa verificar services
+    const servicesHealth = await ServiceFactory.getServicesHealth();
+    const servicesStats = ServiceFactory.getServicesStats();
+
+    const health = {
+      status: 'healthy',
       timestamp: new Date().toISOString(),
       service: {
         id: config.SERVICE_ID,
         type: config.SERVICE_TYPE,
         mode: config.DISTRIBUTED_MODE ? 'distributed' : 'monolithic',
       },
-      dependencies: {
-        database: dbHealth,
-        redis: redisHealth,
-      },
+      database: dbHealth,
+      redis: redisHealth,
+      services: servicesHealth,
+      stats: servicesStats,
       uptime: process.uptime(),
-<<<<<<< HEAD
       memory: process.memoryUsage(),
       // ✅ NOVO: Adicionar status do WebSocket
       websocket: {
         initialized: !!wsManager,
         channelManagerInjected: !!app.locals.channelManager,
       },
-=======
->>>>>>> 0f7dc2d8
     };
 
-    res.status(isSystemHealthy ? 200 : 503).json(healthStatus);
-
+    let hasUnhealthyService = false;
+
+    if (config.DISTRIBUTED_MODE) {
+      hasUnhealthyService = Object.values(servicesHealth).some(
+        (service: any) => service.status === 'unhealthy'
+      );
+    } else {
+      const criticalServices = ['gameState'];
+      hasUnhealthyService = criticalServices.some(serviceName => {
+        const service = servicesHealth[serviceName];
+        return service && service.status === 'unhealthy';
+      });
+    }
+
+    const isSystemHealthy =
+      dbHealth.status === 'healthy' &&
+      (!config.SHOULD_USE_REDIS || redisHealth.status === 'healthy') &&
+      !hasUnhealthyService;
+
+    if (!isSystemHealthy) {
+      res.status(503).json(health);
+      return;
+    }
+
+    res.json(health);
   } catch (error) {
     res.status(503).json({
       status: 'unhealthy',
@@ -158,48 +183,24 @@
 });
 
 app.get('/health/ready', (req, res) => {
-<<<<<<< HEAD
   res.json({
     status: 'ready',
     timestamp: new Date().toISOString(),
     service: config.SERVICE_ID,
     websocket: !!wsManager,
   });
-=======
-  res.status(200).json({ status: 'ready' });
->>>>>>> 0f7dc2d8
 });
 
 app.get('/health/live', (req, res) => {
-  res.status(200).json({ status: 'alive' });
-});
-
-<<<<<<< HEAD
-app.get('/health/websocket', async (req, res) => {
-  try {
-    const servicesHealth = await ServiceFactory.getServicesHealth();
-    const servicesStats = ServiceFactory.getServicesStats();
-
-    res.json({
-      status: 'healthy',
-      timestamp: new Date().toISOString(),
-      services: servicesHealth,
-      stats: servicesStats,
-      wsManager: !!wsManager,
-      channelManager: !!app.locals.channelManager,
-    });
-  } catch (error) {
-    res.status(503).json({
-      status: 'unhealthy',
-      timestamp: new Date().toISOString(),
-      error: error instanceof Error ? error.message : 'WebSocket health check failed',
-    });
-  }
-});
-=======
-// ✅ CORREÇÃO: Removido o endpoint /health/websocket que usava os métodos inexistentes.
-// A saúde do WebSocket é inerentemente verificada pela rota /health principal agora.
->>>>>>> 0f7dc2d8
+  res.json({
+    status: 'alive',
+    timestamp: new Date().toISOString(),
+    uptime: process.uptime(),
+  });
+});
+
+// ✅ CORREÇÃO: Removido o endpoint /health/websocket conforme sugerido pelo colega
+// A saúde do WebSocket agora é verificada no endpoint principal /health
 
 // ✅ ROOT ENDPOINT (mantido igual)
 app.get('/', (req, res) => {
@@ -217,18 +218,37 @@
     },
     endpoints: {
       health: '/health',
-      auth: { /* ... */ },
-      rooms: { /* ... */ },
-      websocket: { /* ... */ },
+      websocketHealth: '/health/websocket',
+      ready: '/health/ready',
+      live: '/health/live',
+      auth: {
+        register: 'POST /api/auth/register',
+        login: 'POST /api/auth/login',
+        forgotPassword: 'POST /api/auth/forgot-password',
+        resetPassword: 'POST /api/auth/reset-password',
+        profile: 'GET /api/auth/profile',
+        logout: 'POST /api/auth/logout',
+      },
+      rooms: {
+        list: 'GET /api/rooms',
+        create: 'POST /api/rooms',
+        details: 'GET /api/rooms/:id',
+        join: 'POST /api/rooms/:id/join',
+        joinByCode: 'POST /api/rooms/join-by-code',
+        delete: 'DELETE /api/rooms/:id',
+      },
+      websocket: {
+        connect: `WS ${config.WS_BASE_PATH}`,
+        events: [
+          'join-room', 'leave-room', 'player-ready', 'start-game',
+          'chat-message', 'game-action', 'vote', 'kick-player'
+        ],
+      },
     },
   });
 });
 
-<<<<<<< HEAD
 // ✅ ERROR HANDLERS (mantidos iguais)
-=======
-// Middleware de 404
->>>>>>> 0f7dc2d8
 app.use((req, res, next) => {
   res.status(404).json({
     error: 'Not Found',
@@ -237,7 +257,6 @@
   });
 });
 
-// Middleware de tratamento de erro global
 app.use((error: Error, req: express.Request, res: express.Response, next: express.NextFunction) => {
   console.error('❌ Express Error:', error);
 
