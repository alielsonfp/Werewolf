import React, { useRef, useEffect } from 'react';
import { useGame } from '@/context/GameContext';
import LoadingSpinner from '@/components/common/LoadingSpinner';

// =============================================================================
// TYPES
// =============================================================================
interface ChatMessage {
  id: string;
  userId: string;
  username: string;
  message: string;
  channel: 'public' | 'werewolf' | 'spectator' | 'system' | 'dead';
  timestamp: string;
  filtered?: boolean;
  isWhisper?: boolean;
  targetUserId?: string;
  edited?: boolean;
  editedAt?: string;
}

// =============================================================================
// SYSTEM CHAT COMPONENT - APENAS MENSAGENS DO SISTEMA (SEM CHAT PÚBLICO)
// =============================================================================
export default function ActionPanel() {
  const { gameState, chatMessages } = useGame();
  const messagesEndRef = useRef<HTMLDivElement>(null);

  // =============================================================================
  // AUTO SCROLL TO BOTTOM
  // =============================================================================
  const scrollToBottom = () => {
    messagesEndRef.current?.scrollIntoView({ behavior: 'smooth' });
  };

  useEffect(() => {
    scrollToBottom();
  }, [chatMessages]);

  // =============================================================================
  // LOADING STATE
  // =============================================================================
  if (!gameState) {
    return (
      <div className="h-full bg-medieval-800/30 border border-medieval-600 rounded-lg flex items-center justify-center">
        <LoadingSpinner text="Carregando chat do sistema..." />
      </div>
    );
  }

  // =============================================================================
  // FILTER SYSTEM MESSAGES
  // =============================================================================
  const systemMessages = chatMessages.filter(msg =>
    msg.channel === 'system' || msg.userId === 'system'
  );

  // =============================================================================
  // MESSAGE FORMATTING
  // =============================================================================
  const formatTimestamp = (timestamp: string) => {
    try {
      const date = new Date(timestamp);
      return date.toLocaleTimeString('pt-BR', {
        hour: '2-digit',
        minute: '2-digit',
      });
    } catch {
      return '';
    }
  };

  const getMessageIcon = (message: string) => {
    if (message.includes('morreu') || message.includes('eliminado') || message.includes('foi executado')) return '💀';
    if (message.includes('protegido') || message.includes('protegeu')) return '🛡️';
    if (message.includes('investigou') || message.includes('investigação')) return '🔍';
    if (message.includes('votou') || message.includes('voto')) return '🗳️';
    if (message.includes('atacou') || message.includes('matou')) return '🐺';
    if (message.includes('noite') || message.includes('anoiteceu')) return '🌙';
    if (message.includes('dia') || message.includes('amanheceu')) return '☀️';
    if (message.includes('vitória') || message.includes('venceu') || message.includes('ganhou')) return '🏆';
    if (message.includes('iniciou') || message.includes('começou') || message.includes('jogo')) return '🎮';
    if (message.includes('conectou') || message.includes('entrou')) return '🔌';
    if (message.includes('desconectou') || message.includes('saiu')) return '🔌';
    return 'ℹ️';
  };

  const getMessageColor = (message: string) => {
    if (message.includes('morreu') || message.includes('eliminado') || message.includes('foi executado')) return 'text-red-300';
    if (message.includes('protegido') || message.includes('protegeu')) return 'text-green-300';
    if (message.includes('investigou') || message.includes('investigação')) return 'text-yellow-300';
    if (message.includes('votou') || message.includes('voto')) return 'text-orange-300';
    if (message.includes('atacou') || message.includes('matou')) return 'text-red-400';
    if (message.includes('vitória') || message.includes('venceu') || message.includes('ganhou')) return 'text-purple-300';
    if (message.includes('iniciou') || message.includes('começou') || message.includes('jogo')) return 'text-blue-300';
    if (message.includes('noite') || message.includes('anoiteceu')) return 'text-indigo-300';
    if (message.includes('dia') || message.includes('amanheceu')) return 'text-yellow-200';
    return 'text-white/90';
  };

  // =============================================================================
  // GAME STATUS INFO
  // =============================================================================
<<<<<<< HEAD
  const getGameStatusInfo = () => {
    const alivePlayers = gameState.players.filter(p => p.isAlive && !p.isSpectator);
    const deadPlayers = gameState.players.filter(p => !p.isAlive && !p.isSpectator);
=======
  const getActionInfo = () => {
    if (gameState.phase === 'VOTING') {
      return {
        title: '🗳️ Votem para executar!',
        description: 'Escolha quem deve ser executado pela vila',
        canAct: canVote,
        actionText: 'Votar em',
        isVoting: true
      };
    }

    if (gameState.phase === 'NIGHT' && me.role) {
      const roleActions = {
        WEREWOLF_KING: { title: '👑 Ataque da Alcateia', description: 'Escolha a presa para a alcateia eliminar', actionText: 'Atacar', canAct: canAct },

        // ✅ AJUSTE A ENTRADA PARA O LOBO COMUM (com canAct: false)
        WEREWOLF: { title: '🐺 Alcateia', description: 'Você segue as ordens do seu Rei. Aguarde a decisão...', actionText: 'Aguardar', canAct: false },
        SHERIFF: { title: '🔍 Investigação', description: 'Investigue um jogador', actionText: 'Investigar', canAct: canAct },
        DOCTOR: { title: '💉 Proteção', description: 'Proteja alguém dos ataques', actionText: 'Proteger', canAct: canAct },
        VIGILANTE: { title: '🔫 Justiça', description: 'Atire em um suspeito', actionText: 'Atirar em', canAct: canAct },
        SERIAL_KILLER: { title: '🔪 Assassinato', description: 'Elimine um jogador', actionText: 'Eliminar', canAct: canAct },
        JESTER: { title: '🃏 Jester', description: 'Você não age durante a noite', actionText: 'Aguardar', canAct: false },
        VILLAGER: { title: '🏘️ Aldeão', description: 'Você não possui habilidades especiais', actionText: 'Aguardar', canAct: false }
      };

      const roleAction = roleActions[me.role as keyof typeof roleActions];
      if (roleAction) {
        return {
          title: roleAction.title,
          description: roleAction.description,
          canAct: roleAction.canAct,
          actionText: roleAction.actionText,
          isVoting: false
        };
      }
    }
>>>>>>> b069c3f1

    return {
      phase: gameState.phase,
      day: gameState.day,
      alivePlayers: alivePlayers.length,
      deadPlayers: deadPlayers.length,
      timeLeft: gameState.timeLeft,
    };
  };

  const statusInfo = getGameStatusInfo();

  // =============================================================================
  // RENDER COMPONENT
  // =============================================================================
  return (
    <div className="h-full flex flex-col bg-medieval-800/50 border border-medieval-600 rounded-lg overflow-hidden">
      {/* Header */}
      <div className="bg-medieval-700/70 border-b border-medieval-600 p-3">
        <div className="flex items-center gap-2 mb-2">
          <span className="text-2xl">💬</span>
          <h3 className="text-white font-bold text-base font-medieval">
            Chat do Sistema
          </h3>
        </div>

        {/* Game Status - More compact */}
        <div className="flex flex-wrap gap-3 text-xs text-white/70">
          <div className="flex items-center gap-1">
            <span className="text-yellow-400">📅</span>
            <span>Dia {statusInfo.day}</span>
          </div>
          <div className="flex items-center gap-1">
            <span className="text-green-400">👥</span>
            <span>{statusInfo.alivePlayers} vivos</span>
          </div>
          {statusInfo.deadPlayers > 0 && (
            <div className="flex items-center gap-1">
              <span className="text-red-400">💀</span>
              <span>{statusInfo.deadPlayers} mortos</span>
            </div>
          )}
        </div>
      </div>

      {/* Messages Container */}
      <div className="flex-1 overflow-y-auto p-3 space-y-2">
        {systemMessages.length === 0 ? (
          <div className="flex flex-col items-center justify-center h-full text-white/50">
            <div className="text-3xl mb-2">💬</div>
            <p className="text-center text-sm">
              Aqui ficaria o chat do sistema
            </p>
            <p className="text-center text-xs text-white/40 mt-1">
              Aguardando eventos...
            </p>
          </div>
        ) : (
          systemMessages.map((msg) => (
            <div
              key={msg.id}
              className="bg-black/20 rounded-md p-2 border-l-2 border-medieval-500/50 backdrop-blur-sm"
            >
              <div className="flex items-start gap-2">
                <div className="text-lg flex-shrink-0">
                  {getMessageIcon(msg.message)}
                </div>
                <div className="flex-1 min-w-0">
                  <div className="flex items-center justify-between mb-1">
                    <span className="text-medieval-300 text-xs font-medium">
                      Sistema
                    </span>
                    <span className="text-white/40 text-xs">
                      {formatTimestamp(msg.timestamp)}
                    </span>
                  </div>
                  <p className={`text-xs leading-relaxed ${getMessageColor(msg.message)}`}>
                    {msg.message}
                  </p>
                </div>
              </div>
            </div>
          ))
        )}

        {/* Auto-scroll anchor */}
        <div ref={messagesEndRef} />
      </div>

      {/* Footer with info */}
      <div className="bg-medieval-700/50 border-t border-medieval-600 p-2">
        <div className="text-center text-white/60 text-xs">
          📢 Eventos e notificações do jogo aparecem aqui
        </div>
      </div>
    </div>
  );
}<|MERGE_RESOLUTION|>--- conflicted
+++ resolved
@@ -23,7 +23,7 @@
 // SYSTEM CHAT COMPONENT - APENAS MENSAGENS DO SISTEMA (SEM CHAT PÚBLICO)
 // =============================================================================
 export default function ActionPanel() {
-  const { gameState, chatMessages } = useGame();
+  const { gameState, chatMessages, me, canVote, canAct } = useGame();
   const messagesEndRef = useRef<HTMLDivElement>(null);
 
   // =============================================================================
@@ -99,13 +99,25 @@
   };
 
   // =============================================================================
-  // GAME STATUS INFO
-  // =============================================================================
-<<<<<<< HEAD
+  // GAME STATUS INFO - MANTENDO SUA VERSÃO SIMPLES
+  // =============================================================================
   const getGameStatusInfo = () => {
     const alivePlayers = gameState.players.filter(p => p.isAlive && !p.isSpectator);
     const deadPlayers = gameState.players.filter(p => !p.isAlive && !p.isSpectator);
-=======
+    
+    return {
+      phase: gameState.phase,
+      day: gameState.day,
+      alivePlayers: alivePlayers.length,
+      deadPlayers: deadPlayers.length,
+      timeLeft: gameState.timeLeft,
+    };
+  };
+
+  // =============================================================================
+  // ACTION INFO - PRESERVANDO A LÓGICA DELE COMO FALLBACK (COMENTADA)
+  // =============================================================================
+  /*
   const getActionInfo = () => {
     if (gameState.phase === 'VOTING') {
       return {
@@ -117,11 +129,9 @@
       };
     }
 
-    if (gameState.phase === 'NIGHT' && me.role) {
+    if (gameState.phase === 'NIGHT' && me?.role) {
       const roleActions = {
         WEREWOLF_KING: { title: '👑 Ataque da Alcateia', description: 'Escolha a presa para a alcateia eliminar', actionText: 'Atacar', canAct: canAct },
-
-        // ✅ AJUSTE A ENTRADA PARA O LOBO COMUM (com canAct: false)
         WEREWOLF: { title: '🐺 Alcateia', description: 'Você segue as ordens do seu Rei. Aguarde a decisão...', actionText: 'Aguardar', canAct: false },
         SHERIFF: { title: '🔍 Investigação', description: 'Investigue um jogador', actionText: 'Investigar', canAct: canAct },
         DOCTOR: { title: '💉 Proteção', description: 'Proteja alguém dos ataques', actionText: 'Proteger', canAct: canAct },
@@ -142,21 +152,15 @@
         };
       }
     }
->>>>>>> b069c3f1
-
-    return {
-      phase: gameState.phase,
-      day: gameState.day,
-      alivePlayers: alivePlayers.length,
-      deadPlayers: deadPlayers.length,
-      timeLeft: gameState.timeLeft,
-    };
-  };
+
+    return null;
+  };
+  */
 
   const statusInfo = getGameStatusInfo();
 
   // =============================================================================
-  // RENDER COMPONENT
+  // RENDER COMPONENT - MANTENDO SUA INTERFACE
   // =============================================================================
   return (
     <div className="h-full flex flex-col bg-medieval-800/50 border border-medieval-600 rounded-lg overflow-hidden">
