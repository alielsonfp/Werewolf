import React, { useRef, useEffect } from 'react';
import { useGame } from '@/context/GameContext';
import LoadingSpinner from '@/components/common/LoadingSpinner';

// =============================================================================
// TYPES
// =============================================================================
interface ChatMessage {
  id: string;
  userId: string;
  username: string;
  message: string;
  channel: 'public' | 'werewolf' | 'spectator' | 'system' | 'dead';
  timestamp: string;
  filtered?: boolean;
  isWhisper?: boolean;
  targetUserId?: string;
  edited?: boolean;
  editedAt?: string;
}

// =============================================================================
// ACTION PANEL COMPONENT - APENAS MENSAGENS DO SISTEMA
// =============================================================================
export default function ActionPanel() {
  const { gameState, me, chatMessages } = useGame();
  const systemMessagesEndRef = useRef<HTMLDivElement>(null);

  // =============================================================================
  // ✅ FILTRAR MENSAGENS DO SISTEMA
  // =============================================================================
  const systemMessages = chatMessages.filter(msg => msg.channel === 'system');

  // Auto scroll das mensagens do sistema
  useEffect(() => {
    systemMessagesEndRef.current?.scrollIntoView({ behavior: 'smooth' });
  }, [systemMessages]);

  // =============================================================================
  // LOADING STATE
  // =============================================================================
  if (!gameState || !me) {
    return (
      <div className="h-full bg-medieval-800/30 border border-medieval-600 rounded-lg p-2 md:p-4">
        <div className="flex items-center justify-center h-full">
          <LoadingSpinner text="Carregando informações do sistema..." />
        </div>
      </div>
    );
  }

  // =============================================================================
  // FORMATAÇÃO DE TEMPO
  // =============================================================================
<<<<<<< HEAD
  const formatTime = (timestamp: string) => {
    return new Date(timestamp).toLocaleTimeString('pt-BR', {
      hour: '2-digit',
      minute: '2-digit'
=======
  const handleNightAction = async () => {
    if (!selectedTarget || !me.role || isSubmitting) return;

    // ✅ CORREÇÃO PRINCIPAL: Mapear role para tipo de ação exato que o backend espera
    let actionType: string | null = null;
    switch (me.role) {
      case 'SHERIFF':
        actionType = 'INVESTIGATE';
        break;
      case 'DOCTOR':
        actionType = 'PROTECT';
        break;
      case 'WEREWOLF':
      case 'WEREWOLF_KING':
        actionType = 'WEREWOLF_KILL'; // ✅ Esta é a correção principal
        break;
      case 'VIGILANTE':
        actionType = 'VIGILANTE_KILL';
        break;
      case 'SERIAL_KILLER':
        actionType = 'SERIAL_KILL';
        break;
      default:
        actionType = null;
    }

    if (actionType) {
      setIsSubmitting(true);

      console.log('--- CHECKPOINT 1: FRONTEND --- Enviando Ação:', {
        actionType,
        targetId: selectedTarget,
        timestamp: new Date().toISOString()
      });

      // ✅ LOG DETALHADO: Tentativa de ação noturna
      console.log('🌙 ActionPanel: Attempting night action:', {
        actionType,
        targetId: selectedTarget,
        userRole: me.role,
        userId: me.userId,
        gamePhase: gameState.phase,
        gameId: gameState.gameId,
        timestamp: new Date().toISOString()
      });

      try {
        const success = sendMessage('game-action', {
          type: actionType, // ✅ Enviar o tipo correto
          targetId: selectedTarget,
        });

        console.log('🌙 ActionPanel: Night action send result:', {
          success,
          actionType,
          targetId: selectedTarget
        });

        if (success) {
          console.log('✅ ActionPanel: Night action sent successfully');
        } else {
          console.error('❌ ActionPanel: Failed to send night action');
        }
      } catch (error) {
        console.error('❌ ActionPanel: Error sending night action:', error);
      }

      // Reset state after sending
      setTimeout(() => {
        setSelectedTarget(null);
        setConfirmingAction(false);
        setIsSubmitting(false);
      }, 500);
    } else {
      console.warn('⚠️ ActionPanel: No valid action type for role:', me.role);
    }
  };

  const handleVote = async () => {
    if (!selectedTarget || isSubmitting) return;

    setIsSubmitting(true);

    // ✅ LOG DETALHADO: Tentativa de voto
    console.log('🗳️ ActionPanel: Attempting vote:', {
      targetId: selectedTarget,
      userId: me.userId,
      gamePhase: gameState.phase,
      gameId: gameState.gameId,
      timestamp: new Date().toISOString()
    });

    try {
      const success = sendMessage('vote', { targetId: selectedTarget });

      console.log('🗳️ ActionPanel: Vote send result:', {
        success,
        targetId: selectedTarget
      });

      if (success) {
        console.log('✅ ActionPanel: Vote sent successfully');
      } else {
        console.error('❌ ActionPanel: Failed to send vote');
      }
    } catch (error) {
      console.error('❌ ActionPanel: Error sending vote:', error);
    }

    setTimeout(() => {
      setSelectedTarget(null);
      setIsSubmitting(false);
    }, 500);
  };

  const handleUnvote = async () => {
    if (isSubmitting) return;

    setIsSubmitting(true);

    // ✅ LOG DETALHADO: Tentativa de remover voto
    console.log('🗳️ ActionPanel: Attempting unvote:', {
      userId: me.userId,
      gamePhase: gameState.phase,
      timestamp: new Date().toISOString()
>>>>>>> 2c77156f
    });
  };

  // =============================================================================
  // RENDER
  // =============================================================================
  return (
    <div className="h-full bg-medieval-800/30 border border-medieval-600 rounded-lg flex flex-col">
      {/* Header */}
      <div className="bg-amber-900/40 px-4 py-3 border-b border-amber-600/30 flex-shrink-0">
        <div className="flex items-center space-x-2">
          <span className="text-amber-400 text-lg">📢</span>
          <span className="text-amber-400 text-lg font-medium">Informações do Sistema</span>
          {systemMessages.length > 0 && (
            <span className="bg-amber-600 text-amber-100 text-xs px-2 py-1 rounded-full">
              {systemMessages.length}
            </span>
          )}
        </div>
      </div>

      {/* Messages Area */}
      <div className="flex-1 overflow-y-auto p-4">
        {systemMessages.length === 0 ? (
          // Estado vazio
          <div className="h-full flex items-center justify-center text-center">
            <div>
              <div className="text-4xl mb-3">⏳</div>
              <h3 className="text-amber-400 text-lg font-medium mb-2">
                Aguardando Informações
              </h3>
              <p className="text-amber-400/70 text-sm">
                As mensagens do sistema aparecerão aqui conforme o jogo progride.
              </p>
            </div>
          </div>
        ) : (
          // Lista de mensagens
          <div className="space-y-3">
            {systemMessages.map((msg) => (
              <div
                key={msg.id}
                className="bg-amber-900/20 border border-amber-600/30 rounded-lg p-3"
              >
                <div className="flex items-center justify-between mb-2">
                  <div className="flex items-center space-x-2">
                    <span className="text-amber-400">🔔</span>
                    <span className="font-medium text-amber-300 text-sm">Sistema</span>
                  </div>
                  <span className="text-xs text-amber-400/70">
                    {formatTime(msg.timestamp)}
                  </span>
                </div>
                <p className="text-amber-200 text-sm leading-relaxed">
                  {msg.message}
                </p>
              </div>
            ))}
            <div ref={systemMessagesEndRef} />
          </div>
        )}
      </div>

      {/* Footer Info */}
      <div className="flex-shrink-0 bg-amber-900/20 border-t border-amber-600/30 px-4 py-2">
        <div className="flex items-center justify-center space-x-2 text-amber-400/70 text-xs">
          <span>💡</span>
          <span>As ações dos jogadores serão implementadas ao clicar nos players</span>
        </div>
      </div>
    </div>
  );
}<|MERGE_RESOLUTION|>--- conflicted
+++ resolved
@@ -52,138 +52,16 @@
   // =============================================================================
   // FORMATAÇÃO DE TEMPO
   // =============================================================================
-<<<<<<< HEAD
   const formatTime = (timestamp: string) => {
     return new Date(timestamp).toLocaleTimeString('pt-BR', {
       hour: '2-digit',
       minute: '2-digit'
-=======
-  const handleNightAction = async () => {
-    if (!selectedTarget || !me.role || isSubmitting) return;
-
-    // ✅ CORREÇÃO PRINCIPAL: Mapear role para tipo de ação exato que o backend espera
-    let actionType: string | null = null;
-    switch (me.role) {
-      case 'SHERIFF':
-        actionType = 'INVESTIGATE';
-        break;
-      case 'DOCTOR':
-        actionType = 'PROTECT';
-        break;
-      case 'WEREWOLF':
-      case 'WEREWOLF_KING':
-        actionType = 'WEREWOLF_KILL'; // ✅ Esta é a correção principal
-        break;
-      case 'VIGILANTE':
-        actionType = 'VIGILANTE_KILL';
-        break;
-      case 'SERIAL_KILLER':
-        actionType = 'SERIAL_KILL';
-        break;
-      default:
-        actionType = null;
-    }
-
-    if (actionType) {
-      setIsSubmitting(true);
-
-      console.log('--- CHECKPOINT 1: FRONTEND --- Enviando Ação:', {
-        actionType,
-        targetId: selectedTarget,
-        timestamp: new Date().toISOString()
-      });
-
-      // ✅ LOG DETALHADO: Tentativa de ação noturna
-      console.log('🌙 ActionPanel: Attempting night action:', {
-        actionType,
-        targetId: selectedTarget,
-        userRole: me.role,
-        userId: me.userId,
-        gamePhase: gameState.phase,
-        gameId: gameState.gameId,
-        timestamp: new Date().toISOString()
-      });
-
-      try {
-        const success = sendMessage('game-action', {
-          type: actionType, // ✅ Enviar o tipo correto
-          targetId: selectedTarget,
-        });
-
-        console.log('🌙 ActionPanel: Night action send result:', {
-          success,
-          actionType,
-          targetId: selectedTarget
-        });
-
-        if (success) {
-          console.log('✅ ActionPanel: Night action sent successfully');
-        } else {
-          console.error('❌ ActionPanel: Failed to send night action');
-        }
-      } catch (error) {
-        console.error('❌ ActionPanel: Error sending night action:', error);
-      }
-
-      // Reset state after sending
-      setTimeout(() => {
-        setSelectedTarget(null);
-        setConfirmingAction(false);
-        setIsSubmitting(false);
-      }, 500);
-    } else {
-      console.warn('⚠️ ActionPanel: No valid action type for role:', me.role);
-    }
+    });
   };
-
-  const handleVote = async () => {
-    if (!selectedTarget || isSubmitting) return;
-
-    setIsSubmitting(true);
-
-    // ✅ LOG DETALHADO: Tentativa de voto
-    console.log('🗳️ ActionPanel: Attempting vote:', {
-      targetId: selectedTarget,
-      userId: me.userId,
-      gamePhase: gameState.phase,
-      gameId: gameState.gameId,
-      timestamp: new Date().toISOString()
-    });
-
-    try {
-      const success = sendMessage('vote', { targetId: selectedTarget });
-
-      console.log('🗳️ ActionPanel: Vote send result:', {
-        success,
-        targetId: selectedTarget
-      });
-
-      if (success) {
-        console.log('✅ ActionPanel: Vote sent successfully');
-      } else {
-        console.error('❌ ActionPanel: Failed to send vote');
-      }
-    } catch (error) {
-      console.error('❌ ActionPanel: Error sending vote:', error);
-    }
-
-    setTimeout(() => {
-      setSelectedTarget(null);
-      setIsSubmitting(false);
-    }, 500);
-  };
-
-  const handleUnvote = async () => {
-    if (isSubmitting) return;
-
-    setIsSubmitting(true);
-
-    // ✅ LOG DETALHADO: Tentativa de remover voto
-    console.log('🗳️ ActionPanel: Attempting unvote:', {
-      userId: me.userId,
-      gamePhase: gameState.phase,
-      timestamp: new Date().toISOString()
->>>>>>> 2c77156f
+  const formatTime = (timestamp: string) => {
+    return new Date(timestamp).toLocaleTimeString('pt-BR', {
+      hour: '2-digit',
+      minute: '2-digit'
     });
   };
 
@@ -224,8 +102,8 @@
           // Lista de mensagens
           <div className="space-y-3">
             {systemMessages.map((msg) => (
-              <div
-                key={msg.id}
+              <div 
+                key={msg.id} 
                 className="bg-amber-900/20 border border-amber-600/30 rounded-lg p-3"
               >
                 <div className="flex items-center justify-between mb-2">
